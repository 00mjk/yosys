--- conflicted
+++ resolved
@@ -34,21 +34,13 @@
 endmodule
 
 // Box to emulate async behaviour of FDC*
-<<<<<<< HEAD
-(* abc_box_id = 1000 *)
-=======
 (* abc9_box_id = 1000, lib_whitebox *)
->>>>>>> 6e866030
 module \$__ABC9_ASYNC0 (input A, S, output Y);
   assign Y = S ? 1'b0 : A;
 endmodule
 
 // Box to emulate async behaviour of FDP*
-<<<<<<< HEAD
-(* abc_box_id = 1001 *)
-=======
 (* abc9_box_id = 1001, lib_whitebox *)
->>>>>>> 6e866030
 module \$__ABC9_ASYNC1 (input A, S, output Y);
   assign Y = S ? 1'b0 : A;
 endmodule
