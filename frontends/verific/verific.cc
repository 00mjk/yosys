--- conflicted
+++ resolved
@@ -130,8 +130,6 @@
 	return false;
 }
 
-<<<<<<< HEAD
-=======
 RTLIL::IdString VerificImporter::new_verific_id(Verific::DesignObj *obj)
 {
 	std::string s = stringf("$verific$%s", obj->Name());
@@ -141,7 +139,6 @@
 	return s;
 }
 
->>>>>>> 2d73e1b6
 void VerificImporter::import_attributes(dict<RTLIL::IdString, RTLIL::Const> &attributes, DesignObj *obj)
 {
 	MapIter mi;
