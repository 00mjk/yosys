module abc9_test001(input a, output o);
assign o = a;
endmodule

module abc9_test002(input [1:0] a, output o);
assign o = a[1];
endmodule

module abc9_test003(input [1:0] a, output [1:0] o);
assign o = a;
endmodule

module abc9_test004(input [1:0] a, output o);
assign o = ^a;
endmodule

module abc9_test005(input [1:0] a, output o, output p);
assign o = ^a;
assign p = ~o;
endmodule

module abc9_test006(input [1:0] a, output [2:0] o);
assign o[0] = ^a;
assign o[1] = ~o[0];
assign o[2] = o[1];
endmodule

module abc9_test007(input a, output o);
wire b, c;
assign c = ~a;
assign b = c;
abc9_test007_sub s(b, o);
endmodule

module abc9_test007_sub(input a, output b);
assign b = a;
endmodule

module abc9_test008(input a, output o);
wire b, c;
assign b = ~a;
assign c = b;
abc9_test008_sub s(b, o);
endmodule

module abc9_test008_sub(input a, output b);
assign b = ~a;
endmodule

module abc9_test009(inout io, input oe);
reg latch;
always @(io or oe)
    if (!oe)
        latch <= io;
assign io = oe ? ~latch : 1'bz;
endmodule

module abc9_test010(inout [7:0] io, input oe);
reg [7:0] latch;
always @(io or oe)
    if (!oe)
        latch <= io;
assign io = oe ? ~latch : 8'bz;
endmodule

module abc9_test011(inout io, input oe);
reg latch;
always @(io or oe)
    if (!oe)
        latch <= io;
//assign io = oe ? ~latch : 8'bz;
endmodule

module abc9_test012(inout io, input oe);
reg latch;
//always @(io or oe)
//    if (!oe)
//        latch <= io;
assign io = oe ? ~latch : 8'bz;
endmodule

module abc9_test013(inout [3:0] io, input oe);
reg [3:0] latch;
always @(io or oe)
    if (!oe)
        latch[3:0] <= io[3:0];
    else
        latch[7:4] <= io;
assign io[3:0] = oe ? ~latch[3:0] : 4'bz;
assign io[7:4] = !oe ? {latch[4], latch[7:3]} : 4'bz;
endmodule

module abc9_test014(inout [7:0] io, input oe);
abc9_test012_sub sub(io, oe);
endmodule

module abc9_test012_sub(inout [7:0] io, input oe);
reg [7:0] latch;
always @(io or oe)
    if (!oe)
        latch[3:0] <= io;
    else
        latch[7:4] <= io;
assign io[3:0] = oe ? ~latch[3:0] : 4'bz;
assign io[7:4] = !oe ? {latch[4], latch[7:3]} : 4'bz;
endmodule

module abc9_test015(input a, output b, input c);
assign b = ~a;
(* keep *) wire d;
assign d = ~c;
endmodule

module abc9_test016(input a, output b);
assign b = ~a;
(* keep *) reg c;
always @* c <= ~a;
endmodule

module abc9_test017(input a, output b);
assign b = ~a;
(* keep *) reg c;
always @* c = b;
endmodule

module abc9_test018(input a, output b, output c);
assign b = ~a;
(* keep *) wire [1:0] d;
assign c = &d;
endmodule

module abc9_test019(input a, output b);
assign b = ~a;
(* keep *) reg [1:0] c;
reg d;
always @* d <= &c;
endmodule

module abc9_test020(input a, output b);
assign b = ~a;
(* keep *) reg [1:0] c;
(* keep *) reg d;
always @* d <= &c;
endmodule

// Citation: https://github.com/alexforencich/verilog-ethernet
module abc9_test021(clk, rst, s_eth_hdr_valid, s_eth_hdr_ready, s_eth_dest_mac, s_eth_src_mac, s_eth_type, s_eth_payload_axis_tdata, s_eth_payload_axis_tkeep, s_eth_payload_axis_tvalid, s_eth_payload_axis_tready, s_eth_payload_axis_tlast, s_eth_payload_axis_tid, s_eth_payload_axis_tdest, s_eth_payload_axis_tuser, m_eth_hdr_valid, m_eth_hdr_ready, m_eth_dest_mac, m_eth_src_mac, m_eth_type, m_eth_payload_axis_tdata, m_eth_payload_axis_tkeep, m_eth_payload_axis_tvalid, m_eth_payload_axis_tready, m_eth_payload_axis_tlast, m_eth_payload_axis_tid, m_eth_payload_axis_tdest, m_eth_payload_axis_tuser);
  input clk;
  output [47:0] m_eth_dest_mac;
  input m_eth_hdr_ready;
  output m_eth_hdr_valid;
  output [7:0] m_eth_payload_axis_tdata;
  output [7:0] m_eth_payload_axis_tdest;
  output [7:0] m_eth_payload_axis_tid;
  output m_eth_payload_axis_tkeep;
  output m_eth_payload_axis_tlast;
  input m_eth_payload_axis_tready;
  output m_eth_payload_axis_tuser;
  output m_eth_payload_axis_tvalid;
  output [47:0] m_eth_src_mac;
  output [15:0] m_eth_type;
  input rst;
  input [191:0] s_eth_dest_mac;
  output [3:0] s_eth_hdr_ready;
  input [3:0] s_eth_hdr_valid;
  input [31:0] s_eth_payload_axis_tdata;
  input [31:0] s_eth_payload_axis_tdest;
  input [31:0] s_eth_payload_axis_tid;
  input [3:0] s_eth_payload_axis_tkeep;
  input [3:0] s_eth_payload_axis_tlast;
  output [3:0] s_eth_payload_axis_tready;
  input [3:0] s_eth_payload_axis_tuser;
  input [3:0] s_eth_payload_axis_tvalid;
  input [191:0] s_eth_src_mac;
  input [63:0] s_eth_type;
  (* keep *)
  wire [0:0] grant, request;
  wire a;
  not u0 (
    a,
    grant[0]
  );
  and u1  (
    request[0],
    s_eth_hdr_valid[0],
    a
  );
  (* keep *)
  MUXF8 u2  (
    .I0(1'bx),
    .I1(1'bx),
    .O(o),
    .S(1'bx)
  );
  arbiter  arb_inst (
    .acknowledge(acknowledge),
    .clk(clk),
    .grant(grant),
    .grant_encoded(grant_encoded),
    .grant_valid(grant_valid),
    .request(request),
    .rst(rst)
  );
endmodule

module arbiter (clk, rst, request, acknowledge, grant, grant_valid, grant_encoded);
  input [3:0] acknowledge;
  input clk;
  output [3:0] grant;
  output [1:0] grant_encoded;
  output grant_valid;
  input [3:0] request;
  input rst;
endmodule

(* abc_box_id=1 *)
module MUXF8(input I0, I1, S, output O);
endmodule

// Citation: https://github.com/alexforencich/verilog-ethernet
module abc9_test022
(
    input  wire        clk,
    input  wire        i,
    output wire [7:0]  m_eth_payload_axis_tkeep
);
    reg [7:0]  m_eth_payload_axis_tkeep_reg = 8'd0;
    assign m_eth_payload_axis_tkeep = m_eth_payload_axis_tkeep_reg;
    always @(posedge clk)
        m_eth_payload_axis_tkeep_reg <= i ? 8'hff : 8'h0f;
endmodule

// Citation: https://github.com/riscv/riscv-bitmanip
module abc9_test023 #(
	parameter integer N = 2,
	parameter integer M = 2
) (
	input [7:0] din,
	output [M-1:0] dout
);
	wire [2*M-1:0] mask = {M{1'b1}};
	assign dout = (mask << din[N-1:0]) >> M;
endmodule

module abc9_test024(input [3:0] i, output [3:0] o);
abc9_test024_sub a(i[1:0], o[1:0]);
endmodule

module abc9_test024_sub(input [1:0] i, output [1:0] o);
assign o = i;
endmodule

module abc9_test025(input [3:0] i, output [3:0] o);
abc9_test024_sub a(i[2:1], o[2:1]);
endmodule

module abc9_test026(output [3:0] o, p);
assign o = { 1'b1, 1'bx };
assign p = { 1'b1, 1'bx, 1'b0 };
endmodule

<<<<<<< HEAD
module abc9_test029(input clk1, clk2, d, output reg q1, q2);
always @(posedge clk1) q1 <= d;
always @(negedge clk2) q2 <= q1;
endmodule

module abc9_test030(input clk, d, r, output reg q);
always @(posedge clk or posedge r)
    if (r) q <= 1'b0;
    else q <= d;
endmodule

module abc9_test031(input clk, d, r, output reg q);
always @(negedge clk or posedge r)
    if (r) q <= 1'b1;
    else q <= d;
endmodule

module abc9_test033(input clk, d, output reg q1, q2);
always @(posedge clk) q1 <= d;
always @(posedge clk) q2 <= q1;
endmodule

module abc9_test034(input clk, d, output reg [1:0] q);
always @(posedge clk) q[0] <= d;
always @(negedge clk) q[1] <= q[0];
=======
module abc9_test030(input [3:0] d, input en, output reg [3:0] q);
always @*
  if (en)
    q <= d;
>>>>>>> ecb0c68f
endmodule<|MERGE_RESOLUTION|>--- conflicted
+++ resolved
@@ -259,36 +259,35 @@
 assign p = { 1'b1, 1'bx, 1'b0 };
 endmodule
 
-<<<<<<< HEAD
-module abc9_test029(input clk1, clk2, d, output reg q1, q2);
-always @(posedge clk1) q1 <= d;
-always @(negedge clk2) q2 <= q1;
-endmodule
-
-module abc9_test030(input clk, d, r, output reg q);
-always @(posedge clk or posedge r)
-    if (r) q <= 1'b0;
-    else q <= d;
-endmodule
-
-module abc9_test031(input clk, d, r, output reg q);
-always @(negedge clk or posedge r)
-    if (r) q <= 1'b1;
-    else q <= d;
-endmodule
-
-module abc9_test033(input clk, d, output reg q1, q2);
-always @(posedge clk) q1 <= d;
-always @(posedge clk) q2 <= q1;
-endmodule
-
-module abc9_test034(input clk, d, output reg [1:0] q);
-always @(posedge clk) q[0] <= d;
-always @(negedge clk) q[1] <= q[0];
-=======
 module abc9_test030(input [3:0] d, input en, output reg [3:0] q);
 always @*
   if (en)
     q <= d;
->>>>>>> ecb0c68f
+endmodule
+
+module abc9_test031(input clk1, clk2, d, output reg q1, q2);
+always @(posedge clk1) q1 <= d;
+always @(negedge clk2) q2 <= q1;
+endmodule
+
+module abc9_test032(input clk, d, r, output reg q);
+always @(posedge clk or posedge r)
+    if (r) q <= 1'b0;
+    else q <= d;
+endmodule
+
+module abc9_test033(input clk, d, r, output reg q);
+always @(negedge clk or posedge r)
+    if (r) q <= 1'b1;
+    else q <= d;
+endmodule
+
+module abc9_test034(input clk, d, output reg q1, q2);
+always @(posedge clk) q1 <= d;
+always @(posedge clk) q2 <= q1;
+endmodule
+
+module abc9_test035(input clk, d, output reg [1:0] q);
+always @(posedge clk) q[0] <= d;
+always @(negedge clk) q[1] <= q[0];
 endmodule